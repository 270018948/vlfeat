# file:        Makefile
# author:      Andrea Vedaldi
# description: Build everything

NAME               := vlfeat
VER                := 0.9
DIST                = $(NAME)-$(VER)
#DEBUG              := yes

# --------------------------------------------------------------------
#                                                       Error messages
# --------------------------------------------------------------------

err_no_arch  =
err_no_arch +=$(shell echo "** Unknown host architecture '$(UNAME)'. This identifier"   1>&2)
err_no_arch +=$(shell echo "** was obtained by running 'uname -sm'. Edit the Makefile " 1>&2)
err_no_arch +=$(shell echo "** to add the appropriate configuration."                   1>&2)
err_no_arch +=Configuration failed


# --------------------------------------------------------------------
#                                  Architecture Identification Strings
# --------------------------------------------------------------------

Darwin_PPC_ARCH             := mac
Darwin_Power_Macintosh_ARCH := mac
Darwin_i386_ARCH            := mci
Linux_i386_ARCH             := glx
Linux_i686_ARCH             := glx
Linux_unknown_ARCH          := glx
Linux_x86_64_ARCH           := g64

# --------------------------------------------------------------------
#                                                        Configuration
# --------------------------------------------------------------------

# == PROGRAMS ==
#
# CC:          C compiler (e.g. gcc).
# MEX:         MEX compiler (e.g mex).
# LIBTOOL      libtool (used only under Mac)
# PYTHON:      Python interpreter (e.g. python)
#
# == LIBVL STATIC AND SHARED LIBRARY AND EXECUTABLE ==
#
# CLFAGS:      flags passed to $(CC) to compile an object file (*)
# LDFLAGS:     flags passed to $(CC) to create an executable file
#
# == MEX FILES ==
#
# MEX_BINDIR:  where to put mex files.
# MEX_FLAGS:   flags passed to $(MEX)
# MEX_CFLAGS:  flags added to the CLFAGS variable of $(MEX)
# MEX_LDFLAGS: flags added to the LDFLAGS variable of $(MEX)
#
# == AUTOMATIC CONFIGURATION ==
#
# BINDIR:         where to put the executable files.
# MEX_BINDIR:     where to put the MEX files.
# *_DLL_SUFFIX:   suffix of a DLL library (.dylib, .so, ...)
# *_MEX_SUFFIX:   suffix of a MEX file (.mexglx, .mexmac, ...)
#
# *_CFLAGS:       flags added to CLFAGS
# *_LDFLAGS:      flags added to LDFLAGS
# *_MEX_FLAGS:    flags added to MEX_FLAGS
# *_MEX_CFLAGS:   flags added to MEX_CLFAGS
# *_MEX_LDFLAGS:  flags added to MEX_LDFLAGS

<<<<<<< HEAD
MEX                 ?= mex
CC                  ?= cc
LIBTOOL             ?= libtool
PYTHON              ?= python
=======
MEX                ?= mex
CC                 ?= cc
LIBTOOL            ?= libtool
PYTHON             ?= python

CFLAGS             += -I. -pedantic -Wall -std=c89 -O3
CFLAGS             += -Wno-unused-function 
CFLAGS             += -Wno-long-long
>>>>>>> ab51f556

CFLAGS              += -I. -pedantic -Wall -std=c89 -g -O0
CFLAGS              += -Wno-unused-function 
CFLAGS              += -Wno-long-long

LDFLAGS             +=

<<<<<<< HEAD
MEX_FLAGS            = -Itoolbox -L$(BINDIR) -lvl
MEX_CFLAGS           = $(CFLAGS)
MEX_LDFLAGS          =
=======
ifdef DEBUG
CLFAGS             += -O0 -g
MEX_FLAGS          += -g
endif

Darwin_PPC_ARCH    := mac
Darwin_i386_ARCH   := mci
Linux_i386_ARCH    := glx
Linux_i686_ARCH    := glx
Linux_x86_64_ARCH  := g64
Linux_unknown_ARCH := glx
>>>>>>> ab51f556

UNAME               := $(shell uname -sm)
ARCH                := $($(shell echo "$(UNAME)" | tr \  _)_ARCH)

# Mac OS X on PPC
mac_BINDIR          := bin/mac
mac_DLL_SUFFIX      := dylib
mac_MEX_SUFFIX      := mexmac
mac_CFLAGS          := -Wno-variadic-macros -D__BIG_ENDIAN__ -gstabs+
mac_LDFLAGS         := -lm
mac_MEX_FLAGS       := -lm CC='gcc' CXX='g++' LD='gcc'
mac_MEX_CFLAGS      := 
mac_MEX_LDFLAGS     := 

# Mac OS X on Intel processor
mci_BINDIR          := bin/maci
mci_DLL_SUFFIX      := dylib
mci_MEX_SUFFIX      := mexmaci
mci_CFLAGS          := -Wno-variadic-macros -D__LITTLE_ENDIAN__ -gstabs+
mci_LDFLAGS         := -lm
mci_MEX_FLAGS       := -lm
mci_MEX_CFLAGS      := 
mci_MEX_LDFLAGS     := 

# Linux-32
glx_BINDIR          := bin/glx
glx_MEX_SUFFIX      := mexglx
glx_DLL_SUFFIX      := so
glx_CFLAGS          := -D__LITTLE_ENDIAN__ -std=c99
glx_LDFLAGS         := -lm
glx_MEX_FLAGS       := -lm
glx_MEX_CFLAGS      := 
glx_MEX_LDFLAGS     := -Wl,--rpath,\\\$$ORIGIN/

# Linux-64
g64_BINDIR          := bin/g64
g64_MEX_SUFFIX      := mexa64
g64_DLL_SUFFIX      := so
g64_CFLAGS          := -D__LITTLE_ENDIAN__ -std=c99 -fPIC
g64_LDFLAGS         := -lm
g64_MEX_FLAGS       := -lm
g64_MEX_CFLAGS      := 
g64_MEX_LDFLAGS     := -Wl,--rpath,\\\$$ORIGIN/

BINDIR              := $($(ARCH)_BINDIR)
DLL_SUFFIX          := $($(ARCH)_DLL_SUFFIX)
MEX_SUFFIX          := $($(ARCH)_MEX_SUFFIX)

CFLAGS              += $($(ARCH)_CFLAGS)
LDFLAGS             += $($(ARCH)_LDFLAGS)
MEX_FLAGS           += $($(ARCH)_MEX_FLAGS)
MEX_CFLAGS          += $($(ARCH)_MEX_CFLAGS)
MEX_LDFLAGS         += $($(ARCH)_MEX_LDFLAGS)

BINDIST             := $(DIST)-bin
MEX_BINDIR          := toolbox/$(MEX_SUFFIX)

# Print an error message if the architecture was not recognized.
ifeq ($(ARCH),)
die:=$(error $(err_no_arch))
endif

.PHONY : all
all : all-dir all-lib all-bin all-mex

# create auxiliary directories
.PHONY: all-dir
all-dir: results/.dirstamp doc/figures/demo/.dirstamp

# trick to make directories
.PRECIOUS: %/.dirstamp
%/.dirstamp :	
	mkdir -p $(dir $@)
	echo "Directory generated by make." > $@

# --------------------------------------------------------------------
#                                   Build static and dynamic libraries
# --------------------------------------------------------------------
#
# Objects are placed in the $(BINDIR)/objs/ directory. The makefile
# creates a static and a dynamic version of the library. Depending on
# the architecture, one or more of the following files are produced:
#
# $(OBJDIR)/libvl.a       Static library (UNIX)
# $(OBJDIR)/libvl.so      ELF dynamic library (Linux)
# $(OBJDIR)/libvl.dylib   Mach-O dynamic library (Mac OS X)
#
# == Note on Mac OS X ==
#
# On Mac we set the install name of the library to look in
# @loader_path/.  This means that any binary linked (either an
# executable or another DLL) will search in his own directory for a
# copy of libvl (this behaviour can then be changed by
# install_name_tool).

# We place the object and dependency files in $(BINDIR)/objs/ and
# the library in $(BINDIR)/libvl.a.

lib_src := $(wildcard vl/*.c)
lib_obj := $(notdir $(lib_src))
lib_obj := $(addprefix $(BINDIR)/objs/, $(lib_obj:.c=.o))
lib_dep := $(lib_obj:.o=.d)

# create library libvl.a
.PHONY: all-lib
all-lib: $(BINDIR)/libvl.a $(BINDIR)/libvl.$(DLL_SUFFIX)

.PRECIOUS: $(BINDIR)/objs/%.d

$(BINDIR)/objs/%.o : vl/%.c $(BINDIR)/objs/.dirstamp
	@echo "   CC '$<' ==> '$@'"
	@$(CC) $(CFLAGS) -c $< -o $@

$(BINDIR)/objs/%.d : vl/%.c $(BINDIR)/objs/.dirstamp
	@echo "   D  '$<' ==> '$@'"
	@$(CC) -M -MT '$(BINDIR)/objs/$*.o $(BINDIR)/objs/$*.d' $< -MF $@

$(BINDIR)/libvl.a : $(lib_obj)
	@echo "   A  '$@'"
	@ar rcs $@ $^

$(BINDIR)/libvl.dylib : $(lib_obj)
	@echo "DYLIB '$@'"
	@$(LIBTOOL) -dynamic                                  \
                    -flat_namespace                           \
                    -install_name @loader_path/libvl.dylib    \
	            -compatibility_version $(VER)             \
                    -current_version $(VER)                   \
	            -o $@ -undefined suppress $^

$(BINDIR)/libvl.so : $(lib_obj)
	@echo "   SO '$@'"
	@$(CC) $(CFLAGS) -shared $^ -o $@

ifeq ($(filter doc dox clean distclean info, $(MAKECMDGOALS)),)
include $(lib_dep) 
endif

# --------------------------------------------------------------------
#                                                       Build binaries
# --------------------------------------------------------------------
# We place the exacutables in $(BINDIR).

bin_src := $(wildcard src/*.c)
bin_tgt := $(notdir $(bin_src))
bin_tgt := $(addprefix $(BINDIR)/, $(bin_tgt:.c=))

.PHONY: all-bin
all-bin : $(bin_tgt)

$(BINDIR)/% : src/%.c $(BINDIR)/libvl.a src/generic-driver.h
	@echo "   CC '$<' ==> '$@'"
	@$(CC) $(CFLAGS) $(LDFLAGS) $< $(BINDIR)/libvl.a -o $@

# --------------------------------------------------------------------
#                                                      Build MEX files
# --------------------------------------------------------------------
# MEX files are placed in toolbox/$(MEX_SUFFIX). MEX files are linked
# so that they search for the dynamic libvl in the directory where
# they are found. A link is automatically created to the library
# binary file.
#
# On Linux, this is obtained by setting -rpath to $ORIGIN/ for each
# MEX file. On Mac OS X this is implicitly obtained since libvl.dylib
# has install_name relative to @loader_path/.

mex_src := $(shell find toolbox -name "*.c")
mex_tgt := $(addprefix $(MEX_BINDIR)/, \
	               $(notdir $(mex_src:.c=.$(MEX_SUFFIX)) ) )

.PHONY: all-mex
all-mex : $(mex_tgt)

vpath %.c $(shell find toolbox -type d)

$(MEX_BINDIR)/libvl.$(DLL_SUFFIX) :                   \
                 $(BINDIR)/libvl.$(DLL_SUFFIX)        \
                 $(MEX_BINDIR)/.dirstamp
	@test -h $@ || ln -sf ../../$(BINDIR)/$(notdir $<) $@

$(MEX_BINDIR)/%.$(MEX_SUFFIX) :                       \
                 %.c toolbox/mexutils.h               \
                  $(MEX_BINDIR)/libvl.$(DLL_SUFFIX)
	@echo "   MX '$<' ==> '$@'"
	@$(MEX) CFLAGS='$$CFLAGS  $(MEX_CFLAGS)'      \
		LDFLAGS='$$LDFLAGS $(MEX_LDFLAGS)'    \
	        $(MEX_FLAGS)                          \
	        $< -outdir $(dir $(@))

# --------------------------------------------------------------------
#                                                  Build documentation
# --------------------------------------------------------------------

m_src := $(shell find toolbox -name "*.m")

.PHONY: doc dox docdeep mdoc

doc:
	make -C doc all

docdeep: all
	cd toolbox ; \
	matlab -nojvm -nodesktop -r 'vlfeat_setup;demo_all;exit'

dox: VERSION
	make -C doc/figures all
	(test -e dox || mkdir dox)
	doxygen doc/doxygen.conf

.PHONY: modc
mdoc: doc/toolbox.html

doc/toolbox.html : $(m_src)
	perl mdoc.pl -o doc/toolbox.html toolbox

# --------------------------------------------------------------------
#                                                       Clean and dist
# --------------------------------------------------------------------

TIMESTAMP:
	echo "Version $(VER)"            > TIMESTAMP
	echo "Archive created on `date`" >>TIMESTAMP

VERSION:
	echo "$(VER)" > VERSION

.PHONY: clean
clean:
	make -C doc clean
	rm -rf `find ./bin -name 'objs' -type d`
	rm -f  `find . -name '*~'`
	rm -f  `find . -name '.DS_Store'`
	rm -f  `find . -name '.gdb_history'`
	rm -f  `find . -name '._*'`
	rm -rf  ./results
	rm -rf $(NAME)

.PHONY: distclean
distclean: clean
	make -C doc distclean
	rm -rf bin dox
	rm -f  doc/toolbox.html
	for i in mexmac mexmaci mexglx mexw32 mexa64 dll pdb ;      \
	do                                                          \
		rm -rf "toolbox/$${i}" ;                            \
	done
	rm -f  $(NAME)-*.tar.gz

.PHONY: $(NAME), dist, bindist

$(NAME): TIMESTAMP VERSION
	rm -rf $(NAME)
	git archive --prefix=$(NAME)/ HEAD | tar xvf -
	cp TIMESTAMP $(NAME)
	cp VERSION $(NAME)

dist: $(NAME)
	COPYFILE_DISABLE=1						                                \
	COPY_EXTENDED_ATTRIBUTES_DISABLE=1                            \
	tar czvf $(DIST).tar.gz $(NAME)

bindist: $(NAME) all doc
	cp -rp bin $(NAME)
	cp -rp doc $(NAME)
	for i in mexmaci mexmac mexw32 mexglx mexa64 dll ;            \
	do                                                            \
		find toolbox -name "*.$${i}" -exec cp -p "{}" "$(NAME)/{}" \; ;\
	done
	COPYFILE_DISABLE=1						                                \
	COPY_EXTENDED_ATTRIBUTES_DISABLE=1                            \
	tar czvf $(BINDIST).tar.gz                                    \
	    --exclude "objs"                                          \
			$(NAME)

.PHONY: post, post-doc

HOST:=ganesh.cs.ucla.edu:/var/www/vlfeat/
post:
	scp $(DIST).tar.gz $(BINDIST).tar.gz \
	   $(HOST)/download

post-doc: doc
	rsync -rv doc/vlfeat-dox -e "ssh" \
	   $(HOST)

.PHONY: autorights
autorights: distclean
	autorights \
	  tooblox vl \
	  --recursive    \
	  --verbose \
	  --template doc/copylet.txt \
	  --years 2007   \
	  --authors "Andrea Vedaldi and Brian Fulkerson" \
	  --holders "Andrea Vedaldi and Brian Fulkerson" \
	  --program "VLFeat"

# --------------------------------------------------------------------
#                                                       Debug Makefile
# --------------------------------------------------------------------

.PHONY: info
info :
	@echo "lib_src ="
	@echo $(lib_src) 
	@echo "lib_obj ="
	@echo $(lib_obj) 
	@echo "lib_dep ="
	@echo $(lib_dep) 
	@echo "mex_src ="
	@echo $(mex_src) 
	@echo "mex_tgt ="
	@echo $(mex_tgt) 
	@echo "bin_src ="
	@echo $(bin_src) 
	@echo "bin_tgt ="
	@echo $(bin_tgt)
	@echo "ARCH         = $(ARCH)"
	@echo "DIST         = $(DIST)"
	@echo "BINDIST      = $(BINDIST)"
	@echo "MEX_BINDIR   = $(MEX_BINDIR)"
	@echo "DLL_SUFFIX   = $(DLL_SUFFIX)"
	@echo "MEX_SUFFIX   = $(MEX_SUFFIX)"
	@echo "CFLAGS       = $(CFLAGS)"
	@echo "LDFLAGS      = $(LDFLAGS)"
	@echo "MEX_FLAGS    = $(MEX_FLAGS)"
	@echo "MEX_CFLAGS   = $(MEX_CFLAGS)"
	@echo 'MEX_LDFLAGS  = $(MEX_LDFLAGS)'

# --------------------------------------------------------------------
#                                                        Xcode Support
# --------------------------------------------------------------------

.PHONY: dox-
dox- : dox

.PHONY: dox-clean
dox-clean:
<|MERGE_RESOLUTION|>--- conflicted
+++ resolved
@@ -66,21 +66,10 @@
 # *_MEX_CFLAGS:   flags added to MEX_CLFAGS
 # *_MEX_LDFLAGS:  flags added to MEX_LDFLAGS
 
-<<<<<<< HEAD
 MEX                 ?= mex
 CC                  ?= cc
 LIBTOOL             ?= libtool
 PYTHON              ?= python
-=======
-MEX                ?= mex
-CC                 ?= cc
-LIBTOOL            ?= libtool
-PYTHON             ?= python
-
-CFLAGS             += -I. -pedantic -Wall -std=c89 -O3
-CFLAGS             += -Wno-unused-function 
-CFLAGS             += -Wno-long-long
->>>>>>> ab51f556
 
 CFLAGS              += -I. -pedantic -Wall -std=c89 -g -O0
 CFLAGS              += -Wno-unused-function 
@@ -88,28 +77,14 @@
 
 LDFLAGS             +=
 
-<<<<<<< HEAD
 MEX_FLAGS            = -Itoolbox -L$(BINDIR) -lvl
 MEX_CFLAGS           = $(CFLAGS)
 MEX_LDFLAGS          =
-=======
-ifdef DEBUG
-CLFAGS             += -O0 -g
-MEX_FLAGS          += -g
-endif
-
-Darwin_PPC_ARCH    := mac
-Darwin_i386_ARCH   := mci
-Linux_i386_ARCH    := glx
-Linux_i686_ARCH    := glx
-Linux_x86_64_ARCH  := g64
-Linux_unknown_ARCH := glx
->>>>>>> ab51f556
 
 UNAME               := $(shell uname -sm)
 ARCH                := $($(shell echo "$(UNAME)" | tr \  _)_ARCH)
 
-# Mac OS X on PPC
+# Mac OS X on PPC processor
 mac_BINDIR          := bin/mac
 mac_DLL_SUFFIX      := dylib
 mac_MEX_SUFFIX      := mexmac
@@ -442,4 +417,4 @@
 dox- : dox
 
 .PHONY: dox-clean
-dox-clean:
+dox-clean:
# file:        Makfile
# author:      Andrea Vedaldi
# description: Build everything

# AUTORIGHTS

# This makefile builds VLFeat on modern UNIX boxes with the GNU
# compiler and make programs. Mac and Linux are explicitly supported,
# and many other boxes should be easy to add.
#
# This makefile builds three components: VLFeat shared library (DLL),
# the command line programs, and the MATLAB toolbox. It also builds
# the documentation (for the API, the MATLAB toolbox, the command line
# utility, and also VLFeat homepage).
#
# Configuring the build system entails setting the appropriate
# variables, which are summarized next. The makefile attempts to
# auto-detect the right configuration parameters depending on the
# architecture (see later).
#
# == MISCELLANEOUS VARIABLES ==
#
# VER:          Package version (e.g. 1.0)
# DIST:         Package name for the source distr. ('vlfeat-1.0')
# BINDIST:      Package name for the binary distr. ('vlfeat-1.0-bin')
# HOST:         Where to pulbish the package.
# NDEBUG:       Set this flag to YES to remove debugging support (default YES)
# VERB:         Set this flag to YES to provide extra information (default NO)
#
# == PROGRAMS REQUIRED FOR BUILDING ==
#
# The following programs are required to compile the C library and the
# command line utilities:
#
# CC:           C compiler (e.g. gcc).
# LIBTOOL:      libtool (used only under Mac)
#
# The following programs are required to compile the C code in the
# MATLAB Toolbox. Both are bundled with MATLAB, but may not be
# available directly from the command line path.
#
# MATLAB:       Matlab executable (typically `matlab')
# MEX:          MEX compiler executable (typically `mex')
#
# The following programs are required to make the distribution
# packages:
#
# GIT:          Version system (you also need the full GIT repository).
#
# The following programs are needed only to generate the
# documentation:
#
# PYTHON:       Python interpreter
# DOXYGEN:      Doxygen documentation system
# DVIPNG:       TeX DVI to PNG converter
# DVIPS:        TeX DVI to PS converter
# EPS2PDF:      EPS to PDF converter
# CONVERT:      ImageMagick convert utility
# FIG2DEV:      X-Fig conversion program
#
# == BUILDING THE SHARED LIBRARY ==
#
# DLL_CLFAGS:   flags passed to $(CC) to compile a DLL C source
# DLL_SUFFIX:   suffix of a DLL (.so, .dylib)
# 
# == BUILDING THE COMMAND LINE UTILITIES ==
#
# BINDIR:       where to put the exec (and libraries)
# CLFAGS:       flags passed to $(CC) to compile a C source
# LDFLAGS:      flags passed to $(CC) to link C objects into an exec
#
# == BUILDING THE MEX FILES ==
#
# MATLABPATH:   MATALB root path
# MEX_BINDIR:   where to put mex files
# MEX_SUFFIX:   suffix of a MEX file (.mexglx, .mexmac, ...)
# MEX_FLAGS:    flags passed to $(MEX)
# MEX_CFLAGS:   flags added to the CLFAGS variable of $(MEX)
# MEX_LDFLAGS:  flags added to the LDFLAGS variable of $(MEX)
#
# == BUILDING THE DOCUMENTATION ==
#
# There are no configuration parameters.
#
# == ABOUT DEBUGGING ==
#
# We use the older STABS+ debug format as MATLAB MEX command has buggy
# support for DWARD-2. In particular, compiling a MEX file produces a DLL,
# but removes the intermediate  object files, where DWARF-2 stores
# the actual debugging information. Since MEX uses the default
# debugging format (-g option) and this corresponds often to DWARF-2,
# this should be considered a bug.
#
# As a workaround, we pass the -gstabs+ flag to MEX
#
# An alternative workaround is the following hack.
# Fist we compile the MEX file without linking and then we linking in a 
# second pass, effectively preserving an intermediate object file 
# (but not all of them).  E.g., on Mac OS X
#
# > mex -c -g mymex.c ; mex -g mymex.o ; 
#
# does preserve debugging information. In fact is also possible to run
#
# > dsymutil mymex.mexmaci
#
# does produce a mymex.mexmaci.dSYM bundle with (almost complete) 
# debugging information.

NAME   := vlfeat
VER    := 0.9.3
HOST   := ganesh.cs.ucla.edu:/var/www/vlfeat.org
NDEBUG := YES
VERB   := NO

.PHONY : all
all : dll all-bin

# --------------------------------------------------------------------
#                                                       Error Messages
# --------------------------------------------------------------------

err_no_arch  =
err_no_arch +=$(shell echo "** Unknown host architecture '$(UNAME)'. This identifier"   1>&2)
err_no_arch +=$(shell echo "** was obtained by running 'uname -sm'. Edit the Makefile " 1>&2)
err_no_arch +=$(shell echo "** to add the appropriate configuration."                   1>&2)
err_no_arch +=config

err_internal  =$(shell echo Internal error)
err_internal +=internal

# --------------------------------------------------------------------
#                                             Auto-detect Architecture
# --------------------------------------------------------------------

Darwin_PPC_ARCH             := mac
Darwin_Power_Macintosh_ARCH := mac
Darwin_i386_ARCH            := mci
Linux_i386_ARCH             := glx
Linux_i686_ARCH             := glx
Linux_unknown_ARCH          := glx
Linux_x86_64_ARCH           := g64

UNAME := $(shell uname -sm)
ARCH  := $($(shell echo "$(UNAME)" | tr \  _)_ARCH)

# sanity check
ifeq ($(ARCH),)
die:=$(error $(err_no_arch))
endif

# --------------------------------------------------------------------
#                                                            Functions
# --------------------------------------------------------------------

# $(call if-like,FILTER,WHY,WHAT)
define if-like
$(if $(filter $(1),$(2)),$(3))
endef

# $(call dump-var,VAR) pretty-prints the content of a variable VAR
define dump-var
@echo $(1) =
@echo $($(1)) | sed 's/\([^ ][^ ]* [^ ][^ ]*\) */\1#/g' | \
tr '#' '\n' | column -t | sed 's/\(.*\)/  \1/g'
endef

# $(call print-command, CMD, TGT) prints a message
define print-command
@printf "%10s %s\n" "$(strip $(1))" "$(strip $(2))"
endef

# $(call C, CMD) runs $(CMD) silently
define C
@$(call print-command, $(1), "$(@)")                                 
@quiet ()                                                            \
{                                                                    \
    local cmd out err ;					             \
    cmd="$($(1))";                                                   \
    out=$$($${cmd} "$${@}" 2>&1);                                    \
    err=$${?};                                                       \
    if test $${err} -gt 0 ; then                                     \
        echo "******* Offending Command:";                           \
        echo "$${cmd}" "$${@}";                                      \
        echo "******* Error Code: $${err}";                          \
	echo "******* Command Output:";                              \
        echo "$${out}";                                              \
    fi;                                                              \
    echo "$${out}" | grep arning ;                                   \
    return $${err};                                                  \
} ; quiet
endef

# Uncomment this line to unsuppress printing commands:
# C = $($(1))

# --------------------------------------------------------------------
#                                            Common UNIX Configuration
# --------------------------------------------------------------------

ifndef NDEBUG
DEBUG=yes
endif

ifeq ($(VERB),YES)
$(info * Debug mode: $(if $(DEBUG),yes,no))
endif

CC              ?= cc
CONVERT         ?= convert
DOXYGEN         ?= doxygen
DVIPNG          ?= dvipng
DVIPS           ?= dvips
EPSTOPDF        ?= epstopdf
FIG2DEV         ?= fig2dev
GIT             ?= git
LATEX           ?= latex
LIBTOOL         ?= libtool
MATLABEXE       ?= matlab
MEX             ?= mex
PYTHON          ?= python

CFLAGS          += -I$(CURDIR) -pedantic -std=c89 -O3
CFLAGS          += -Wall -Wno-unused-function -Wno-long-long
CFLAGS          += $(if $(DEBUG), -O0 -g)
LDFLAGS         += -L$(BINDIR) -l$(DLL_NAME)

DLL_NAME         = vl
DLL_CFLAGS       = $(CFLAGS) -fvisibility=hidden -fPIC -DVL_BUILD_DLL

MEX_FLAGS        = $(if $(DEBUG), -g)
MEX_CFLAGS       = $(CFLAGS) -Itoolbox
MEX_LDFLAGS      = -L$(BINDIR) -l$(DLL_NAME)
MATLABPATH      := $(strip $(shell $(MEX) -v 2>&1 |                  \
                   sed -n 's/.*MATLAB *= *\(.*\)/\1/gp'))

ifdef MATLABPATH
all: all-mex
ifeq ($(VERB),YES)
$(info * Compiling MATLAB MEX files (MATLABPATH=$(MATLABPATH)))
endif
else
$(info * Not compiling MATLAB MEX files (mex command not found))
endif

# --------------------------------------------------------------------
#                                  Architecture-specific Configuration
# --------------------------------------------------------------------

# Mac OS X on PPC processor
ifeq ($(ARCH),mac)
BINDIR          := bin/mac
DLL_SUFFIX      := dylib
MEX_SUFFIX      := mexmac
CFLAGS          += -D__BIG_ENDIAN__ -Wno-variadic-macros 
CFLAGS          += $(if $(DEBUG), -gstabs+)
LDFLAGS         += -lm
DLL_CFLAGS      += -fvisibility=hidden
MEX_FLAGS       += -lm CC='gcc' CXX='g++' LD='gcc'
MEX_CFLAGS      += 
MEX_LDFLAGS     +=
endif

# Mac OS X on Intel processor
ifeq ($(ARCH),mci)
BINDIR          := bin/maci
DLL_SUFFIX      := dylib
MEX_SUFFIX      := mexmaci
CFLAGS          += -D__LITTLE_ENDIAN__ -Wno-variadic-macros
CFLAGS          += -DVL_SUPPORT_SSE2
CFLAGS          += $(call if-like,%_sse2,$*,-msse2)
CFLAGS          += $(if $(DEBUG), -gstabs+)
LDFLAGS         += -lm
MEX_FLAGS       += -lm
MEX_CFLAGS      += 
MEX_LDFLAGS     += 
endif

# Linux-32
ifeq ($(ARCH),glx)
BINDIR          := bin/glx
MEX_SUFFIX      := mexglx
DLL_SUFFIX      := so
CFLAGS          += -D__LITTLE_ENDIAN__ -std=c99
CFLAGS          += -DVL_SUPPORT_SSE2
CFLAGS          += $(call if-like,%_sse2,$*,-msse2)
LDFLAGS         += -lm -Wl,--rpath,\$$ORIGIN/
MEX_FLAGS       += -lm
MEX_CFLAGS      += 
MEX_LDFLAGS     += -Wl,--rpath,\\\$$ORIGIN/
endif

# Linux-64
ifeq ($(ARCH),g64)
BINDIR          := bin/g64
MEX_SUFFIX      := mexa64
DLL_SUFFIX      := so
CFLAGS          += -D__LITTLE_ENDIAN__ -std=c99
CFLAGS          += -DVL_SUPPORT_SSE2
CFLAGS          += $(call if-like,%_sse2,$*,-msse2)
LDFLAGS         += -lm -Wl,--rpath,\$$ORIGIN/
MEX_FLAGS       += -lm
MEX_CFLAGS      += 
MEX_LDFLAGS     += -Wl,--rpath,\\\$$ORIGIN/
endif

DIST            := $(NAME)-$(VER)
BINDIST         := $(DIST)-bin
MEX_BINDIR      := toolbox/$(MEX_SUFFIX)

# Sanity check
ifeq ($(DLL_SUFFIX),)
die:=$(error $(err_internal))
endif

ifeq ($(VERB),YES)
$(info * Auto-detected architecture: $(ARCH))
endif

# --------------------------------------------------------------------
#                                                     Make directories
# --------------------------------------------------------------------

.PRECIOUS: %/.dirstamp
%/.dirstamp :
	@printf "%10s %s\n" MK "$(dir $@)"
	@mkdir -p $(dir $@)
	@echo "Directory generated by make." > $@

define gendir
$(1)-dir=$(foreach x,$(2),$(x)/.dirstamp)
endef

$(eval $(call gendir, doc,     doc doc/demo doc/figures             ))
$(eval $(call gendir, results, results                              ))
$(eval $(call gendir, bin,     $(BINDIR) $(BINDIR)/objs             ))
$(eval $(call gendir, mex,     $(MEX_BINDIR)                        ))
$(eval $(call gendir, noprefix, toolbox/noprefix                    ))

# --------------------------------------------------------------------
#                                             Build the shared library
# --------------------------------------------------------------------
#
# Objects and dependency files are placed in the $(BINDIR)/objs/
# directory.
#
# MAC/MACI: The library install_name is prefixed with @loader_path/.
#   At run time this causes the loader to search for a local copy of
#   the library for any binary which is linked against it. The
#   install_name can be modified later by install_name_tool.
#
# LINUX: 

dll_tgt := $(BINDIR)/lib$(DLL_NAME).$(DLL_SUFFIX)
dll_src := $(wildcard vl/*.c)
dll_hdr := $(wildcard vl/*.h) $(wildcard vl/*.tc)
dll_obj := $(addprefix $(BINDIR)/objs/, $(notdir $(dll_src:.c=.o)))
dll_dep := $(dll_obj:.o=.d)

.PHONY: dll
dll: $(dll_tgt)

.PRECIOUS: $(BINDIR)/objs/%.d

$(BINDIR)/objs/%.o : vl/%.c $(bin-dir)
	$(call C,CC) $(DLL_CFLAGS) -c $< -o $@

$(BINDIR)/objs/%.d : vl/%.c $(bin-dir)
	$(call C,CC) $(DLL_CFLAGS)                                   \
	       -M -MT '$(BINDIR)/objs/$*.o $(BINDIR)/objs/$*.d'      \
	       $< -MF $@

$(BINDIR)/lib$(DLL_NAME).dylib : $(dll_obj)
	$(call C,LIBTOOL) -dynamic                                   \
                    -flat_namespace                                  \
                    -install_name @loader_path/libvl.dylib           \
	            -compatibility_version $(VER)                    \
                    -current_version $(VER)                          \
	            -o $@ -undefined suppress $^

$(BINDIR)/lib$(DLL_NAME).so : $(dll_obj)
	$(call C,CC) $(DLL_CFLAGS) -shared $(^) -o $(@)

# --------------------------------------------------------------------
#                                         Build command line utilities
# --------------------------------------------------------------------
# The executables are stored in $(BINDIR). $(dll_tgt) is not a direct
# dependency in order avoiding rebuilding all the executables if only
# a part of the library is changed.

bin_src := $(wildcard src/*.c)
bin_tgt := $(notdir $(bin_src))
bin_tgt := $(addprefix $(BINDIR)/, $(bin_tgt:.c=))
bin_dep := $(addsuffix .d, $(bin_tgt))

.PHONY: all-bin
all-bin: $(bin_tgt)

$(BINDIR)/% : src/%.c $(bin-dir)
	@make -s $(dll_tgt)
	$(call C,CC) $(CFLAGS) $< $(LDFLAGS) -o $@

$(BINDIR)/%.d : src/%.c $(bin-dir)
	$(call C,CC) $(CFLAGS) -M -MT                                \
	       '$(BINDIR)/$* $(MEX_BINDIR)/$*.d'                     \
	       $< -MF $@

# --------------------------------------------------------------------
#                                                      Build MEX files
# --------------------------------------------------------------------
# MEX files are placed in toolbox/$(MEX_SUFFIX). MEX files are linked
# so that they search for the dynamic libvl in the directory where
# they are found. A link is automatically created to the library
# binary file.
#
# On Linux, this is obtained by setting -rpath to $ORIGIN/ for each
# MEX file. On Mac OS X this is implicitly obtained since libvl.dylib
# has install_name relative to @loader_path/.

mex_src := $(shell find toolbox -name "*.c")
mex_tgt := $(addprefix $(MEX_BINDIR)/,                               \
	   $(notdir $(mex_src:.c=.$(MEX_SUFFIX)) ) )
mex_dep := $(mex_tgt:.$(MEX_SUFFIX)=.d)

vpath %.c $(shell find toolbox -type d)
vpath vl_%.m $(shell find toolbox -type d)


.PHONY: all-mex
all-mex : $(mex_tgt) noprefix

$(MEX_BINDIR)/%.d : %.c $(mex-dir)
	$(call C,CC) $(MEX_CFLAGS)                                   \
               -I$(MATLABPATH)/extern/include -M -MT                 \
	       '$(MEX_BINDIR)/$*.$(MEX_SUFFIX) $(MEX_BINDIR)/$*.d'   \
	       $< -MF $@

$(MEX_BINDIR)/%.$(MEX_SUFFIX) : %.c $(mex-dir) $(MEX_BINDIR)/lib$(DLL_NAME).$(DLL_SUFFIX)
	@make -s $(dll_tgt)
	$(call C,MEX) CFLAGS='$$CFLAGS  $(MEX_CFLAGS)'               \
	       LDFLAGS='$$LDFLAGS $(MEX_LDFLAGS)'                    \
	       $(MEX_FLAGS)                                          \
	       $< -outdir $(dir $(@))

m_src := $(shell find toolbox -name "vl_*.m")
m_lnk := $(addprefix toolbox/noprefix/,                              \
          $(filter-out setup.m,                                      \
          $(filter-out help.m,                                       \
          $(filter-out root.m,                                       \
          $(filter-out demo.m,                                       \
          $(filter-out compile.m,                                    \
          $(filter-out test_%,                                       \
          $(filter-out demo_%,                                       \
          $(subst vl_,,$(notdir $(m_src)))))))))))
m_lnk += $(addprefix toolbox/noprefix/,                              \
	  $(subst, $(MEX_SUFFIX),.m,$(subst vl_,,$(notdir $(mex_tgt)))))

$(MEX_BINDIR)/lib$(DLL_NAME).$(DLL_SUFFIX) : $(BINDIR)/lib$(DLL_NAME).$(DLL_SUFFIX)
	ln -s "../../$<" "$@"

toolbox/noprefix/%.m : vl_%.m
	@upperName=`echo "$*" | tr [a-z]  [A-Z]` ;                   \
<<<<<<< HEAD
	echo "function varargout = $*(varargin)" > "$@" ;           \
=======
	echo "function varargout = $*(varargin)" > "$@" ;            \
>>>>>>> 55273786
	echo "% $${upperName}  Stub function" >> "$@" ;              \
	echo "%   See:: VL_$${upperName}()" >> "$@" ;                \
	echo "[varargout{1:nargout}] = vl_$*(varargin{:});" >> "$@" ; 

.PHONY: noprefix
noprefix: $(noprefix-dir) $(m_lnk)

# --------------------------------------------------------------------
#                                                  Build documentation
# --------------------------------------------------------------------

.PHONY: doc, doc-figures, doc-api, doc-toolbox
.PHONY: doc-web, doc-demo
.PHONY: doc-bindist, doc-distclean
.PHONY: autorights

fig_src  := $(wildcard docsrc/figures/*.fig)
demo_src := $(wildcard doc/demo/*.eps)
html_src := $(wildcard docsrc/*.html)

pdf_tgt := #$(fig_src:.fig=.pdf) 
eps_tgt := #$(subst docsrc/,doc/,$(fig_src:.fig=.eps))
png_tgt := $(subst docsrc/,doc/,$(fig_src:.fig=.png))
jpg_tgt := $(demo_src:.eps=.jpg)
img_tgt := $(jpg_tgt) $(png_tgt) $(pdf_tgt) $(eps_tgt)

VERSION: Makefile
	echo "$(VER) (Generated on `date`)" > VERSION

doc: doc-api doc-web
doc-api: doc/api/index.html
doc-web: doc/index.html
doc-toolbox: doc/toolbox-src/mdoc.html

doc-deep: all $(doc-dir) $(results-dir)
	cd toolbox ; \
	$(MATLABEXE) -nojvm -nodesktop -r 'vlfeat_setup;vlfeat_demo;exit'

#
# Use webdoc.py to generate the website
#

doc/index.html: doc/toolbox-src/mdoc.html $(html_src) \
 docsrc/web.xml docsrc/web.css docsrc/webdoc.py $(img_tgt)
	$(PYTHON) docsrc/webdoc.py --outdir=doc \
	     docsrc/web.xml --verbose
	rsync -arv docsrc/images doc

#
# Use mdoc.py to create the toolbox documentation that will be
# embedded in the website.
#

doc/toolbox-src/mdoc.html : $(m_src) docsrc/mdoc.py
	$(PYTHON) docsrc/mdoc.py toolbox doc/toolbox-src \
	          --format=web \
	          --exclude='noprefix/.*' \
	          --exclude='.*/vl_test_.*' \
	          --exclude='.*/vl_demo_.*' \
	          --verbose
#
# Generate the customized API documentation
#

doc/doxygen_header.html doc/doxygen_footer.html: doc/index.html
	cat doc/api/api.html | \
	sed -n '/<!-- Doc Here -->/q;p'  > doc/doxygen_header.html
	cat doc/api/api.html | \
	sed -n '/<!-- Doc Here -->/,$$p' > doc/doxygen_footer.html

doc/api/index.html: docsrc/doxygen.conf VERSION                      \
  $(dll_src) $(dll_hdr) $(img_tgt)                                   \
  doc/doxygen_header.html doc/doxygen_footer.html
	$(call C,DOXYGEN) $<

#
# Convert figure formats
#

doc/figures/%.png : doc/figures/%.dvi
	$(call C,DVIPNG) -D 75 -T tight -o $@ $<

doc/figures/%.eps : doc/figures/%.dvi
	$(call C,DVIPS) -E -o $@ $<

doc/figures/%-raw.tex : docsrc/figures/%.fig
	$(call C,FIG2DEV) -L pstex_t -p doc/figures/$*-raw.ps $< $@ 

doc/figures/%-raw.ps : docsrc/figures/%.fig
	$(call C,FIG2DEV) -L pstex $< $@

doc/figures/%.dvi doc/figures/%.aux doc/figures/%.log :              \
  doc/figures/%.tex doc/figures/%-raw.tex doc/figures/%-raw.ps $(doc-dir)
	$(LATEX) -output-directory=$(dir $@) $<

doc/figures/%.tex : $(doc-dir)
	@$(print-command GEN, $@)
	@/bin/echo '\documentclass[landscape]{article}' >$@
	@/bin/echo '\usepackage[margin=0pt]{geometry}' >>$@
	@/bin/echo '\usepackage{graphicx,color}'       >>$@
	@/bin/echo '\begin{document}'                  >>$@
	@/bin/echo '\pagestyle{empty}'                 >>$@
	@/bin/echo '\input{doc/figures/$(*)-raw.tex}'  >>$@
	@/bin/echo '\end{document}'	               >>$@

doc/demo/%.jpg : doc/demo/%.eps
	$(call C,CONVERT) -density 400 $< -colorspace rgb -resize 15% jpg:$@

doc/demo/%.png : doc/demo/%.eps
	$(call C,CONVERT) -density 400 $< -colorspace rgb -resize 15% png:$@

doc/%.pdf : doc/%.eps
	$(call C,EPSTOPDF) --outfile=$@ $<

#
# Other documentation related targets
#

doc-bindist: $(NAME) doc
	rsync -arv doc $(NAME)/                                      \
	  --exclude=doc/demo/*.eps                                   \
	  --exclude=doc/toolbox-src*

doc-distclean:
	rm -f  docsrc/*.pyc
	rm -rf doc

autorights: distclean
	autorights                                                   \
	  toolbox vl                                                 \
	  --recursive                                                \
	  --verbose                                                  \
	  --template doc/copylet.txt                                 \
	  --years 2007-2008                                          \
	  --authors "Andrea Vedaldi and Brian Fulkerson"             \
	  --holders "Andrea Vedaldi and Brian Fulkerson"             \
	  --program "VLFeat"

# --------------------------------------------------------------------
#                                                           Make clean
# --------------------------------------------------------------------

.PHONY: clean, distclean

clean:
	rm -f  `find . -name '*~'`
	rm -f  `find . -name '.DS_Store'`
	rm -f  `find . -name '.gdb_history'`
	rm -f  `find . -name '._*'`
	rm -rf `find ./bin -name 'objs' -type d`
	rm -rf  ./results
	rm -rf $(NAME)

distclean: clean doc-distclean
	rm -rf bin
	for i in mexmac mexmaci mexglx mexw32 mexa64 ;               \
	do                                                           \
	   rm -rf "toolbox/$${i}" ;                                  \
	done
	rm -f $(NAME)-*.tar.gz
	rm -rf toolbox/noprefix

# --------------------------------------------------------------------
#                                          Build distribution packages
# --------------------------------------------------------------------

.PHONY: $(NAME), dist, bindist
.PHONY: post, post-doc

$(NAME): VERSION
	rm -rf $(NAME)
	$(GIT) archive --prefix=$(NAME)/ HEAD | tar xvf -
	rsync -arv VERSION $(NAME)/

dist: $(NAME)
	COPYFILE_DISABLE=1                                           \
	COPY_EXTENDED_ATTRIBUTES_DISABLE=1                           \
	tar czvf $(DIST).tar.gz $(NAME)

bindist: $(NAME) all doc-bindist
	rsync -arv --exclude=objs --exclude=*.pdb bin $(NAME)/
	rsync -arv --include=*mexmaci                                \
	           --include=*mexmac                                 \
	           --include=*mexw32                                 \
	           --include=*mexglx                                 \
	           --include=*mexa64                                 \
	           --include=noprefix**                              \
	           --include=*dll                                    \
	           --include=*.manifest                              \
	           --include=*.dylib                                 \
	           --include=*.so                                    \
		   --exclude=*                                       \
	           toolbox/ $(NAME)/toolbox 
	tar czvf $(BINDIST).tar.gz $(NAME)/


post:
	rsync -aP $(DIST).tar.gz $(BINDIST).tar.gz                   \
	    $(HOST)/download

post-doc: doc
	rsync -aP --exclude=*.eps doc/ $(HOST)

# --------------------------------------------------------------------
#                                               Automatic Dependencies
# --------------------------------------------------------------------

ifeq ($(filter doc clean distclean info, $(MAKECMDGOALS)),)
include $(dll_dep) $(bin_dep) $(mex_dep)
endif

# --------------------------------------------------------------------
#                                                       Debug Makefile
# --------------------------------------------------------------------

.PHONY: info
info :
	$(call dump-var,dll_hdr)
	$(call dump-var,dll_src)
	$(call dump-var,dll_obj)
	$(call dump-var,dll_dep)
	$(call dump-var,mex_src)
	$(call dump-var,mex_dep)
	$(call dump-var,mex_tgt)
	$(call dump-var,m_src)
	$(call dump-var,fig_src)
	$(call dump-var,demo_src)
	$(call dump-var,bin_src)
	$(call dump-var,bin_tgt)
	$(call dump-var,bin_dep)
	$(call dump-var,pdf_tgt)
	$(call dump-var,eps_tgt)
	$(call dump-var,png_tgt)
	$(call dump-var,jpg_tgt)
	@echo "ARCH         = $(ARCH)"
	@echo "DIST         = $(DIST)"
	@echo "BINDIST      = $(BINDIST)"
	@echo "MEX_BINDIR   = $(MEX_BINDIR)"
	@echo "DLL_SUFFIX   = $(DLL_SUFFIX)"
	@echo "MEX_SUFFIX   = $(MEX_SUFFIX)"
	@echo "CFLAGS       = $(CFLAGS)"
	@echo "LDFLAGS      = $(LDFLAGS)"
	@echo "MATLABEXE    = $(MATLABEXE)"
	@echo "MEX          = $(MEX)"
	@echo "MATLABPATH   = $(MATLABPATH)"
	@echo "MEX_FLAGS    = $(MEX_FLAGS)"
	@echo "MEX_CFLAGS   = $(MEX_CFLAGS)"
	@echo "MEX_LDFLAGS  = $(MEX_LDFLAGS)"
	@printf "\nThere are %s lines of code.\n" \
	`cat $(m_src) $(mex_src) $(dll_src) $(dll_hdr) $(bin_src) | wc -l`

# --------------------------------------------------------------------
#                                                       X-Code Support
# --------------------------------------------------------------------

.PHONY: dox-
dox- : dox

.PHONY: dox-clean
dox-clean:<|MERGE_RESOLUTION|>--- conflicted
+++ resolved
@@ -460,11 +460,7 @@
 
 toolbox/noprefix/%.m : vl_%.m
 	@upperName=`echo "$*" | tr [a-z]  [A-Z]` ;                   \
-<<<<<<< HEAD
-	echo "function varargout = $*(varargin)" > "$@" ;           \
-=======
 	echo "function varargout = $*(varargin)" > "$@" ;            \
->>>>>>> 55273786
 	echo "% $${upperName}  Stub function" >> "$@" ;              \
 	echo "%   See:: VL_$${upperName}()" >> "$@" ;                \
 	echo "[varargout{1:nargout}] = vl_$*(varargin{:});" >> "$@" ; 

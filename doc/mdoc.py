#!/usr/bin/python
# file:        mdoc.py
# author:      Brian Fulkerson and Andrea Vedaldi
# description: MDoc main

import sys, os, re
import subprocess, signal

from wikidoc import wikidoc
from m2ascii import convertfile
from formatter import Formatter
from optparse import OptionParser

<<<<<<< HEAD
parser = OptionParser()
=======

usage = """usage: %prog [options] <basedir> <docdir>

Takes all .m files in basedir and its subdirectories and converts
them to html documentation, placing the results in docdir."""

parser = OptionParser(usage=usage)
>>>>>>> fdba7956

parser.add_option(
    "-w", "--wiki", 
    dest    = "wikiformat",
    default = False,
    action  = "store_true",
    help    = "format file for wiki",
    metavar = "BOOL")

parser.add_option(
    "-v", "--verbose", 
    dest    = "verb",
    default = False,
    action  = "store_true",
    help    = "print debug informations")

wikiformat = False
verb = 0

htmlHead = """<!DOCTYPE html PUBLIC "-//W3C//DTD XHTML 1.0 Strict//EN" "http://www.w3.org/TR/xhtml1/DTD/xhtml1-strict.dtd">
<html xmlns="http://www.w3.org/1999/xhtml">
<head>
<meta http-equiv="content-type" content="text/html; charset=iso-8859-1" />
<meta name="robots"
      content="all" />
<meta name="generator"
      content="mdoc" />

<link rel="stylesheet"
      type="text/css"
      href="mdoc.css"/>
</head>
<body>
""" 

# --------------------------------------------------------------------
def runcmd(cmd):
# --------------------------------------------------------------------
    """
    runcmd(CMD) runs the command CMD. The function waits for the
    command to complete and correctly react to Ctrl-C by stopping the
    process and raising an exception.
    """
    try:
        p = subprocess.Popen(cmd, shell=True)
        sts = os.waitpid(p.pid, 0)
    except (KeyboardInterrupt, SystemExit):
        os.kill(p.pid, signal.SIGKILL)
        raise

# --------------------------------------------------------------------
class MFile:
# --------------------------------------------------------------------    
    """
    MFile('sub/file.m')
    """
    def __init__(self, basedir, dirname, name):
        funcname = os.path.splitext(name)[0]
        
        self.funcname = funcname.upper()
        self.path     = os.path.join(basedir, dirname, name)
        self.mdocname = os.path.join(dirname, funcname).replace(os.path.sep, '_')
        self.htmlname = self.mdocname + '.html'
        self.wikiname = 'MDoc_' + (os.path.join(dirname, funcname)
                                   .upper().replace(os.path.sep, '_'))

        self.prev = None
        self.next = None
        self.node = None

    def __str__(self):
        str  = "MFile: %s\n" % (self.funcname)
        str += "  path    : %s\n" % (self.path)
        str += "  mdocname: %s\n" % (self.mdocname)
        str += "  htmlname: %s\n" % (self.htmlname)
        str += "  wikiname: %s\n" % (self.wikiname)
        return str

# --------------------------------------------------------------------
class Node:
# --------------------------------------------------------------------    
    """
    """
    def __init__(self, dirname):
        self.dirname = dirname
        self.children = []
        self.mfiles   = []

    def addChildNode(self, node):
        self.children.append(node)

    def addMFile(self, mfile):
        self.mfiles.append(mfile)
        mfile.node = self

    def toIndexPage(self,format,depth=1):
        page = ""
        if format == 'html':
            if len(self.mfiles) > 0:
                page += "<b>%s</b>" % (self.dirname.upper())
                page += "<ul>\n"
                for m in self.mfiles:
                    page += "<li>"
                    page += "<b><a href='%s'>%s</a></b>" % (m.htmlname, 
                                                            m.funcname)
                    page += " %s" % (m.brief)
                    page += "</li>"
                page += "</ul>\n"
        else:
            if len(self.mfiles) > 0:
                if depth > 1:
                    page += "=== %s ===\n" % (self.dirname.upper())
                for m in self.mfiles:
                    page += "* [[%s|%s]]" % (m.wikiname, m.funcname)
                    page += " %s\n" % (m.brief)
        for n in self.children:
            page += n.toIndexPage(format, depth+1)
        return page

    def __str__(self):
        s = "Node: %s\n" % self.dirname
        for m in self.mfiles:
            s += m.__str__()
        for n in self.children:
            s += n.__str__()
        return s

# --------------------------------------------------------------------
def depth_first(node):
# --------------------------------------------------------------------
    """
    depth_first(node) is a depth first generator over the descendent
    of the specified node.
    """
    yield node
    for n in node.children:
        for m in depth_first(n):
            yield m
    return

# --------------------------------------------------------------------
def extract(path):
# --------------------------------------------------------------------
    body         = []
    func         = ""
    brief        = ""
    seenfunction = False
    seenpercent  = False

    for l in open(path):
        
        # remove whitespace and newline
        line = l.strip().lstrip()

        if line.startswith('%'): seenpercent = True
        if line.startswith('function'): 
            seenfunction = True
            continue
        if not line.startswith('%'):
            if (seenfunction and seenpercent) or not seenfunction:
                break
            else:
                continue

        # remove leading %
        line = line[1:] #
        body.append('%s\n' % line)

    #
    # Extract header from body
    #

    if len(body) > 0:
        head  = body[0]
        body  = body[1:]
        match = re.match(r"^\s*(\w+)\s*(\S.*)\n$", head)
        func  = match.group(1)
        brief = match.group(2)

    return (body, func, brief)


# --------------------------------------------------------------------
def xscan(basedir, dirname=''):
# --------------------------------------------------------------------
    """
    node = xscan(basedir) extracts the toolbox structure from basedir.
    """
    
    node = Node(dirname)

    dir   = os.listdir(os.path.join(basedir, dirname))
    files = [f for f in dir if os.path.isfile(
            os.path.join(basedir, dirname, f))]
    sdirs = [s for s in dir if os.path.isdir (
            os.path.join(basedir, dirname, s))]

    # M-Files
    for f in files:
        # only m-files
        if not os.path.splitext(f)[1] == '.m':
            continue

        mfile = MFile(basedir, dirname, f)    

        # nod demo/test
        func = mfile.funcname
        if func.find('DEMO') != -1 : continue
        if func.find('TEST') != -1 : continue
        
        node.addMFile(mfile)

    # Sub-directories
    for s in sdirs:
        node.addChildNode(xscan(basedir, os.path.join(dirname, s)))

    return node

# --------------------------------------------------------------------
def decorateHTML(m, content):
# --------------------------------------------------------------------
    """
    decorateHTML(CONTENT, FUNCNAME, BRIEF)
    """
    breadcrumb = "<div id='breadcrumb'>"
    breadcrumb += "<ul>"
    breadcrumb += "<li><a href='index.html'>Index</a></li>"
    if m.prev: breadcrumb += "<li><a href='%s'>Prev</a></li>" % m.prev.htmlname
    if m.next: breadcrumb += "<li><a href='%s'>Next</a></li>" % m.next.htmlname
    breadcrumb += "</ul>"
    breadcrumb += "<span class='path'>%s</span>" % m.node.dirname.upper()
    breadcrumb += "</div>"
    heading = "<h1>" + m.funcname + " <span>" + m.brief + "</span></h1>"
    
    x =  htmlHead + breadcrumb + heading + content
    x += "</body></html>"
    return x

# --------------------------------------------------------------------
def putCSS(docdir):
# --------------------------------------------------------------------
    content = """
body, html, div, dl, dt, dd, p
{
  margin: 0 ;
  padding: 0 ;
}

html { 
  background-color: white ;
}

body {
  line-height: 1.4em ;
  background-color: white ;
  font-size: 10pt ;
  font-family: "Lucida Grande", Helvetica ;
}

p {
margin: 0.8em 0;
}

dt {
color: DarkOrange  ;
margin: 0 ;
}

dd {
margin: 0em 0em 0em 2em ;
}

dd p {
  margin-top: 0 ;
}

ul {
padding:0 ;
}

li {
padding: 0 ;
margin: 0 ;
margin-left: 1.5em ;
}

ul ul  {
margin-left:1em ;
margin-bottom: 1em ;
}

pre {
    font-size: 1em ;
    color: Teal ;
}

h1 {
  color: DarkBlue ;
  font-size: 1.2em ;
  border-bottom: 2px solid DarkBlue ;
  padding-left: 0.5em ;
  padding-bottom: 0.2em ;
}

h1 span {
  color: black ;
  font-size: 1em ;
  font-weight: normal ;
  margin-left: 0.5em ;
}

div.documentation {
  padding: 0em 2em 2em 2em ;
  max-width: 40em ;
}

#breadcrumb {
  border-bottom: 1px solid #eee ;
  margin: 0 ;
  padding: 2px 0.5em ;
  font-size: 0.8em ;
}

#breadcrumb ul {
  display: inline ;
}

#breadcrumb li {
  display: inline ;
  margin: 0 ;
  padding: 0 ;
  margin-right: 2em ;
}

#breadcrumb span.path {
  font-weight: bold ;
}

"""
    f = open(os.path.join(docdir, "mdoc.css"), 'w')
    f.write(content)
    f.close()
    
# --------------------------------------------------------------------
if __name__ == '__main__':
# --------------------------------------------------------------------
    
    #
    # Parse comand line options
    #

    (options, args) = parser.parse_args()

    if options.verb: verb = 1
    wikiformat = options.wikiformat

    if len(args) != 2:
        parser.print_help()
        sys.exit(2)
    
    basedir = args[0]
    docdir  = args[1]
    if not basedir.endswith('/'): basedir = basedir + "/"
    if not basedir.endswith('/'): docdir  = docdir + "/"

    if verb:
        print "mdoc: search path: %s" % basedir
        print "mdoc: output path: %s" % docdir
        print "mdoc: wiki format: %d" % wikiformat 

    #
    # Search for mfiles
    #

    toolbox = xscan(basedir)

    #
    # Extract dictionaries of links and M-Files
    #

    linkdict = {}
    mfiles   = {}
    prev     = None
    next     = None
    for n in depth_first(toolbox):
        for m in n.mfiles:
            if prev:
                prev.next = m
                m.prev = prev
            prev = m            
            func = m.funcname
            mfiles[func] = m
            if wikiformat:
                linkdict[func] = m.wikiname
            else:
                linkdict[func] = m.htmlname

    if verb:
        print "mdoc: num mfiles: %d" % (len(mfiles))

    #
    # Create output directory
    #

    if not os.access(docdir, os.F_OK):
        os.makedirs(docdir)

    if not wikiformat:
        putCSS(docdir)
                
    # ----------------------------------------------------------------
    #                          Extract comment block and run formatter
    # ----------------------------------------------------------------        
    for (func, m) in mfiles.items():
        
        if wikiformat:
            outname = m.wikiname
        else:
            outname = m.htmlname

        if verb:
            print "mdoc: generating %s from %s" % (outname, m.path)

        # extract comment block from file
        (lines, func, brief) = extract(m.path)

        m.brief = brief ;

        # run formatter
        content = ""
        if len(lines) > 0:
            if wikiformat:
                formatter = Formatter(lines, linkdict, 'wiki')
            else:
                formatter = Formatter(lines, linkdict, 'a')

            content = formatter.toDOM().toxml("UTF-8")
            content = content[content.find('?>')+2:]

        # add decorations
        if not wikiformat:
            content = decorateHTML(m, content)

        # save the result to an html file
        if wikiformat:
            f = open(os.path.join(docdir, m.wikiname), 'w')
        else:
            f = open(os.path.join(docdir, m.htmlname), 'w')
        f.write(content)
        f.close()
        
    # ----------------------------------------------------------------
    #                                                  Make index page
    # ----------------------------------------------------------------
    
    if not wikiformat:
        pagename = 'index.html'
        page = htmlHead 
        page += "<ul id='breadcrumb'></ul>"
        page += "<h1>Index of functions</h1>\n"
        page += "<div class='documentation'>"
        page += toolbox.toIndexPage('html')
        page += "</div></body></html>"
    else:
        pagename = 'MDoc'
        page = "== Documentation ==\n"
        page += toolbox.toIndexPage('wiki')

    f = open(os.path.join(docdir, pagename), 'w')
    f.write(page)
    f.close()

    # ----------------------------------------------------------------
    #                                            Checkin files to wiki
    # ----------------------------------------------------------------
    def towiki(docdir, pagename):
        pagenamewiki = pagename + '.wiki'
        runcmd("cd %s ; mvs update %s" % (docdir, pagenamewiki))
        if verb:
            print "mdoc: converting", pagename, "to", pagenamewiki
        wikidoc(os.path.join(docdir, pagenamewiki), 
                os.path.join(docdir, pagename))
        runcmd("cd %s ; mvs commit -M -m 'Documentation update' %s" % (docdir, pagenamewiki))
 
    if wikiformat:
        try:
            towiki(docdir, pagename)
        except (KeyboardInterrupt, SystemExit):
            sys.exit(1)
            
        for (func, m) in mfiles.items():
            try:
                towiki(docdir, m.wikiname)
            except (KeyboardInterrupt, SystemExit):
                sys.exit(1)<|MERGE_RESOLUTION|>--- conflicted
+++ resolved
@@ -11,17 +11,12 @@
 from formatter import Formatter
 from optparse import OptionParser
 
-<<<<<<< HEAD
-parser = OptionParser()
-=======
-
 usage = """usage: %prog [options] <basedir> <docdir>
 
 Takes all .m files in basedir and its subdirectories and converts
 them to html documentation, placing the results in docdir."""
 
 parser = OptionParser(usage=usage)
->>>>>>> fdba7956
 
 parser.add_option(
     "-w", "--wiki", 

/** @file test_gmm.c
 ** @brief GMM test
 ** @author David Novotny
 **/

#include <vl/gmm.h>
#include <vl/host.h>
#include <vl/kmeans.h>
#include <vl/fisher.h>
#include <vl/vlad.h>
#include <stdio.h>
//#include <sys/time.h>

//#define TYPE double
//#define VL_F_TYPE VL_TYPE_DOUBLE

#define TYPE float
#define VL_F_TYPE VL_TYPE_FLOAT

void saveResults(const char * dataFileData, const char * dataFileResults, VlGMM * gmm, void * data, vl_size numData);

int main(int argc VL_UNUSED, char ** argv VL_UNUSED)
{
  VlKMeans * kmeans = 0;
  VlRand rand ;
  vl_size dataIdx, d, cIdx;
  VlGMM * gmm;

  double sigmaLowerBound = 0.000001;

  vl_size numData = 1000;
  vl_size dimension = 3;
  vl_size numClusters = 20;
  vl_size maxiter = 5;
  vl_size maxrep = 1;

  vl_size maxiterKM = 5;
  vl_size ntrees = 3;
  vl_size maxComp = 20;

  typedef enum _init {
    KMeans,
    Rand,
    Custom
  } Init ;

  vl_bool computeFisher = VL_TRUE;
  vl_bool computeVlad = VL_FALSE;

<<<<<<< HEAD
  Init init = Rand;

=======
  Init init = KMeans;
  
>>>>>>> 098b28a5
  //char * dataFileResults = "/home/dave/vlfeat/data/gmm/gmm-results.mat";
  //char * dataFileData = "/home/dave/vlfeat/data/gmm/gmm-data.mat";

  TYPE * data = vl_malloc(sizeof(TYPE)*numData*dimension);
  TYPE * enc = vl_malloc(sizeof(TYPE)*2*dimension*numClusters);
  vl_uint32 * assign;

  vl_set_num_threads(0) ; /* use the default number of threads */

  vl_rand_init (&rand) ;
  vl_rand_seed (&rand, 49000) ;

  for(dataIdx = 0; dataIdx < numData; dataIdx++) {
    for(d = 0; d < dimension; d++) {
      data[dataIdx*dimension+d] = (TYPE)vl_rand_real3(&rand);
      //VL_PRINT("%f ",data[dataIdx*dimension+d]);
    }
    //VL_PRINT("\n");
  }

  gmm = vl_gmm_new (VL_F_TYPE) ;

  switch(init) {
    case KMeans:
      kmeans = vl_kmeans_new(VL_F_TYPE,VlDistanceL2);
      vl_kmeans_set_verbosity	(kmeans,1);
      vl_kmeans_set_max_num_iterations (kmeans, maxiterKM) ;
      vl_kmeans_set_max_num_comparisons (kmeans, maxComp) ;
      vl_kmeans_set_num_trees (kmeans, ntrees);
      vl_kmeans_set_algorithm (kmeans, VlKMeansANN);
      vl_kmeans_set_initialization(kmeans, VlKMeansRandomSelection);
      vl_gmm_set_initialization (gmm,VlGMMKMeans);
      vl_gmm_set_kmeans_init_object(gmm,kmeans);
      break;

    case Rand:
      vl_gmm_set_initialization (gmm,VlGMMRand);
      break;

    case Custom: {
      TYPE * initSigmas;
      TYPE * initMeans;
      TYPE * initWeights;

      initSigmas = vl_malloc(sizeof(TYPE) * numClusters * dimension);
      initWeights = vl_malloc(sizeof(TYPE) * numClusters);
      initMeans = vl_malloc(sizeof(TYPE) * numClusters * dimension);

      vl_gmm_set_initialization (gmm,VlGMMCustom);

      for(cIdx = 0; cIdx < numClusters; cIdx++) {
        for(d = 0; d < dimension; d++) {
          initMeans[cIdx*dimension+d] = (TYPE)vl_rand_real3(&rand);
          initSigmas[cIdx*dimension+d] = (TYPE)vl_rand_real3(&rand);
        }
        initWeights[cIdx] = (TYPE)vl_rand_real3(&rand);
      }

      vl_gmm_set_priors(gmm,initWeights,numClusters);
      vl_gmm_set_covariances(gmm,initSigmas,numClusters,dimension);
      vl_gmm_set_means(gmm,initMeans,numClusters,dimension);

      break;
    }

    default:
      abort();
  }

  vl_gmm_set_max_num_iterations (gmm, maxiter) ;
  vl_gmm_set_num_repetitions(gmm, maxrep);
  vl_gmm_set_verbosity(gmm,1);
  vl_gmm_set_sigma_lower_bound (gmm,sigmaLowerBound);

  //struct timeval t1,t2;
  //gettimeofday(&t1, NULL);

  vl_gmm_cluster (gmm, data, dimension, numData, numClusters);

  //gettimeofday(&t2, NULL);
  //VL_PRINT("elapsed vlfeat: %f s\n",(double)(t2.tv_sec - t1.tv_sec) + ((double)(t2.tv_usec - t1.tv_usec))/1000000.);

//    VL_PRINT("posterior:\n");
//    for(cIdx = 0; cIdx < clusterNum; cIdx++){
//        for(dataIdx = 0; dataIdx < Ndata; dataIdx++){
//            VL_PRINT("%f ",((float*)posteriors)[cIdx*Ndata+dataIdx]);
//        }
//        VL_PRINT("\n");
//    }

//  VL_PRINT("mean:\n");
//  for(cIdx = 0; cIdx < numClusters; cIdx++) {
//    for(d = 0; d < dimension; d++) {
//      VL_PRINT("%f ",((TYPE*)means)[cIdx*dimension+d]);
//    }
//    VL_PRINT("\n");
//  }
//
//  VL_PRINT("sigma:\n");
//  for(cIdx = 0; cIdx < numClusters; cIdx++) {
//    for(d = 0; d < dimension; d++) {
//      VL_PRINT("%f ",((TYPE*)sigmas)[cIdx*dimension+d]);
//    }
//    VL_PRINT("\n");
//  }
//
//  VL_PRINT("w:\n");
//  for(cIdx = 0; cIdx < numClusters; cIdx++) {
//    VL_PRINT("%f ",((TYPE*)weights)[cIdx]);
//    VL_PRINT("\n");
//  }

  //saveResults(dataFileData,dataFileResults,gmm,(void*) data, numData);

//  VL_PRINT("fisher:\n");
//  for(cIdx = 0; cIdx < clusterNum; cIdx++) {
//    for(d = 0; d < dimension*2; d++) {
//      VL_PRINT("%f ",enc[cIdx*dimension*2+d]);
//    }
//    VL_PRINT("\n");
//  }

  vl_free(data);
  numData = 2000;
  data = vl_malloc(numData*dimension*sizeof(TYPE));
  for(dataIdx = 0; dataIdx < numData; dataIdx++) {
    for(d = 0; d < dimension; d++) {
      data[dataIdx*dimension+d] = (TYPE)vl_rand_real3(&rand);
    }
  }

  if(computeFisher) {
    vl_fisher_encode
<<<<<<< HEAD
    (enc, VL_F_TYPE,
     vl_gmm_get_means(gmm), dimension, numClusters,
     vl_gmm_get_sigmas(gmm),
=======
    (VL_F_TYPE,
     data,
     vl_gmm_get_means(gmm),
     vl_gmm_get_covariances(gmm),
>>>>>>> 098b28a5
     vl_gmm_get_priors(gmm),
     data, numData,
     VL_FISHER_FLAG_IMPROVED
     ) ;
  }

  assign = vl_malloc(numData*numClusters*sizeof(vl_uint32));
  for(dataIdx = 0; dataIdx < numData; dataIdx++) {
    for(cIdx = 0; cIdx < numClusters; cIdx++) {
      assign[cIdx*numData+dataIdx] = (vl_uint32)vl_rand_real3(&rand);
    }
  }

  if(computeVlad) {
    vl_free(enc);
    enc = vl_malloc(sizeof(TYPE)*dimension*numClusters);
    vl_vlad_encode
    (enc, VL_F_TYPE,
     vl_gmm_get_means(gmm), dimension, numClusters,
     data, numData,
     assign,
     0) ;
  }

  vl_gmm_delete(gmm);
  vl_free(data);
  if(enc){
    vl_free(enc);
  }
  if(kmeans) {
    vl_kmeans_delete(kmeans);
  }
  return 0 ;
}

void saveResults(const char * dataFileData, const char * dataFileResults, VlGMM * gmm, void * data, vl_size numData)
{
  char *mode = "w";
  FILE * ofp;

  vl_size d, cIdx;
  vl_uindex i_d;

  vl_size dimension = vl_gmm_get_dimension(gmm) ;
  vl_size numClusters = vl_gmm_get_num_clusters(gmm) ;
  vl_type dataType = vl_gmm_get_data_type(gmm) ;
  double const * sigmas = vl_gmm_get_covariances(gmm) ;
  double const * means = vl_gmm_get_means(gmm) ;
  double const * weights = vl_gmm_get_priors(gmm) ;
  double const * posteriors = vl_gmm_get_posteriors(gmm) ;

  ofp = fopen(dataFileData, mode);
  for(i_d = 0; i_d < numData; i_d++) {
    if(vl_gmm_get_data_type(gmm) == VL_TYPE_DOUBLE) {
      for(d = 0; d < vl_gmm_get_dimension(gmm) ; d++) {
        fprintf(ofp, "%f ", ((double*)data)[i_d * vl_gmm_get_dimension(gmm) + d]);
      }
    } else {
      for(d = 0; d < vl_gmm_get_dimension(gmm); d++) {
        fprintf(ofp, "%f ", ((float*) data)[i_d * vl_gmm_get_dimension(gmm) + d]);
      }
    }
    fprintf(ofp, "\n");
  }
  fclose (ofp);

  ofp = fopen(dataFileResults, mode);
  for(cIdx = 0; cIdx < numClusters; cIdx++) {
    if(dataType == VL_TYPE_DOUBLE) {
      for(d = 0; d < vl_gmm_get_dimension(gmm); d++) {
        fprintf(ofp, "%f ", ((double*)means)[cIdx*dimension+d]);
      }
      for(d = 0; d < dimension; d++) {
        fprintf(ofp, "%f ", ((double*)sigmas)[cIdx*dimension+d]);
      }
      fprintf(ofp, "%f ", ((double*)weights)[cIdx]);
      for(i_d = 0; i_d < numData; i_d++) {
        fprintf(ofp, "%f ", ((double*)posteriors)[cIdx*numData + i_d]);
      }
      fprintf(ofp, "\n");
    } else {
      for(d = 0; d < dimension; d++) {
        fprintf(ofp, "%f ", ((float*)means)[cIdx*dimension+d]);
      }
      for(d = 0; d < dimension; d++) {
        fprintf(ofp, "%f ", ((float*)sigmas)[cIdx*dimension+d]);
      }
      fprintf(ofp, "%f ", ((float*)weights)[cIdx]);
      for(i_d = 0; i_d < numData; i_d++) {
        fprintf(ofp, "%f ", ((float*)posteriors)[cIdx*numData + i_d]);

      }
      fprintf(ofp, "\n");
    }
  }
  fclose (ofp);
}<|MERGE_RESOLUTION|>--- conflicted
+++ resolved
@@ -47,13 +47,8 @@
   vl_bool computeFisher = VL_TRUE;
   vl_bool computeVlad = VL_FALSE;
 
-<<<<<<< HEAD
-  Init init = Rand;
-
-=======
   Init init = KMeans;
   
->>>>>>> 098b28a5
   //char * dataFileResults = "/home/dave/vlfeat/data/gmm/gmm-results.mat";
   //char * dataFileData = "/home/dave/vlfeat/data/gmm/gmm-data.mat";
 
@@ -126,7 +121,7 @@
   vl_gmm_set_max_num_iterations (gmm, maxiter) ;
   vl_gmm_set_num_repetitions(gmm, maxrep);
   vl_gmm_set_verbosity(gmm,1);
-  vl_gmm_set_sigma_lower_bound (gmm,sigmaLowerBound);
+  vl_gmm_set_covariance_lower_bound (gmm,sigmaLowerBound);
 
   //struct timeval t1,t2;
   //gettimeofday(&t1, NULL);
@@ -187,16 +182,9 @@
 
   if(computeFisher) {
     vl_fisher_encode
-<<<<<<< HEAD
     (enc, VL_F_TYPE,
      vl_gmm_get_means(gmm), dimension, numClusters,
-     vl_gmm_get_sigmas(gmm),
-=======
-    (VL_F_TYPE,
-     data,
-     vl_gmm_get_means(gmm),
      vl_gmm_get_covariances(gmm),
->>>>>>> 098b28a5
      vl_gmm_get_priors(gmm),
      data, numData,
      VL_FISHER_FLAG_IMPROVED

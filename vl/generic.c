--- conflicted
+++ resolved
@@ -38,7 +38,8 @@
    - @ref design-portability "Portability"
  - @ref main-glossary "Glossary"
  - Support functionalities
-   - @ref generic.h   "Atomic data types, errors, and others"
+   - @ref host.h      "Platform abstraction"
+   - @ref generic.h   "Errors, memory, logging, and others"
    - @ref mathop.h    "Math operations"
    - @ref random.h    "Random number generator"
    - @ref stringop.h  "String operations"
@@ -179,214 +180,12 @@
 
  This module provides the following functionalities:
  
- - @ref generic-data-models
  - @ref generic-error  
  - @ref generic-heap
  - @ref generic-logging
 
- @section generic-data-models Data models
-<<<<<<< HEAD
- 
  @see http://predef.sourceforge.net/index.php
-
-=======
-
- Processors may differ in the way they represent multi-byte data types. This
- regards the 
- <em>endianness</em> of the assignment of data types to memory addresses
- and the <em>size</em> of the such types.
- 
- <b>Endianness</b> concerns how multi-byte data types (such as 16, 32 and 64 bits
- integers) are stored into the addressable memory. All processors assign the bytes of a multi-byte data types
- to a contiguous range of memory addresses (e.g. a 16-bit integer could
- be assigned to the addresses <c>0x10001</c> and <c>0x10002</c>). There is
- however an ambiguity on which bytes are
- assigned to which addresses in the range.
-  
- - The assignment is <em>big endian</em>, or in <em>network order</em>,
-   if the most significant byte of the multi-byte data type is assigned to 
-   the smaller memory address.
- 
- - Analogously, the assignment is <em>little endian</em> if  the least significant
-   byte is assigned to the smaller memory address.
-  
- @remark Generally speaking, PPC processors are big endian and x86 processors
- are little endian.<br/><br/>
- 
- @remark The names &ldquo;big endian&rdquo; and &ldquo;little endian&rdquo; are 
- a little confusing. &ldquo;Big endian&rdquo; means &ldquo;big endian first&rdquo;, i.e.
- the most significant byte comes first in the addressable space. Similarly,
- &ldquo;little endian&rdquo; means &ldquo;little endian first&rdquo;, 
- in the sense that the least significant byte comes first.
- 
- In most cases endianness is not a concern as data is stored and read to the addressable space
- by one processor (or multiple processors of the same kind). Endianness 
- becomes a concern when data is communicated. 
- This includes: exchanging data with other processors 
- that use a different convention,
- transmitting data over a network, and storing data
- to a file.
- 
- VLFeat provides a few functions to perform the¢ necessary conversions in the
- latter two cases. The function ::vl_get_endianness() detects endianness. The functions
- ::vl_swap_host_big_endianness_8(), ::vl_swap_host_big_endianness_4(),
- ::vl_swap_host_big_endianness_2() change the endiannes of the data from 
- the host convention (either little or big endian) to the network convention
- (big endian) and viceversa.
- 
- The <b>size of C atomic data types</b> (such as
- @c short, @c int, @c long and so on) also differs with different
- processors. This may be a concern in several ways: communication of data,
- overflow of the numerical representations, need to 
- process data of a specific size (e.g. 8-bit image pixels). To this end,
- the C-99 standard header <c>stdint.h</c> provides types that have guaranteed
- sizes. Unfortunately Visual C++ does not implement this header, so 
- VLFeat reproduces part of its functionalities.
- 
- In particular, VLFeat provides a full range of atomic data types
- (::vl_int8, ::vl_int16, ::vl_int32, etc.) which are mapped to the appropriate
- C native data type according to the following table.
- Notice that in practice the only relevant differences
- are the size of <code>long</code> and the size of pointers. 
-   
- <table><caption>32-bit and 64-bit data models</caption>
- <tr style="font-weight:bold;">
-   <td>Data model</td>
-   <td >short</td>
-   <td>int</td>
-   <td>long</td>
-   <td>long long</td>
-   <td>pointers</td>
-   <td>architecture</td>
-  </tr>
- <tr>
-   <td>ILP32</td>
-   <td style="background-color:#ffa;">16</td>
-   <td style="background-color:#afa;">32</td>
-   <td style="background-color:#afa;">32</td>
-   <td >64</td>
-   <td style="background-color:#afa;">32</td>
-   <td>common 32 bit architectures</td>
- </tr>
- <tr>
-   <td>LP64</td>
-   <td style="background-color:#ffa;">16</td>
-   <td style="background-color:#afa;">32</td>
-   <td>64</td>
-   <td>64</td>
-   <td>64</td>
-   <td>UNIX-64 (Linux, Mac OS X)</td>
- </tr>
- <tr>
-   <td>ILP64</td>
-   <td style="background-color:#ffa;">16</td>
-   <td>64</td>
-   <td>64</td>
-   <td>64</td>
-   <td>64</td>
-   <td>Alpha, Cray</td>
- </tr>
- <tr>
-   <td>SLIP64</td>
-   <td>64</td>
-   <td>64</td>
-   <td>64</td>
-   <td>64</td>
-   <td>64</td>
-   <td></td>
- </tr>
- <tr>
-   <td>LLP64</td>
-   <td style="background-color:#ffa;">16</td>
-   <td style="background-color:#afa;">32</td>
-   <td style="background-color:#afa;">32</td>
-   <td>64</td>
-   <td>64</td>
-   <td>Windows-64</td>
- </tr>
- </table>
->>>>>>> 409e9b5a
- 
- @section generic-symbols Exported symbols and inline functions
-
- Creating a dynamically linked library requires non-standard features
- of the C compiler to identify which symbols should be exported by
- the library and which should not. Similarly, the declaration of inline
- functions is a non-standard feature in C-89 compilers such as Visual C.
-  
- The details on how such declarations are performed on each specific platform
- are hidden by the following macros:
-
- - ::VL_EXPORT declares symbols exported by the library.
- - ::VL_INLINE declares an inline function.
- 
- @par "Example:"
- The following header file declares a function @c f that
- should be visible from outside the library.
- @code 
- #include <vl/generic.h>
- VL_EXPORT void f () ;
- VL_EXPORT int i ;
- @endcode
- Notice that the macro ::VL_EXPORT needs not to be included again
- when the function is defined.
- 
- @par "Example:"
- The following header file declares an inline function @c f:
- @code
- #include <vl/generic.h>
- VL_INLINE int f() ;
- 
- VL_INLINE int f() { return 1 ; }
- @endcode
- Here the first instruction defines the function @c f, where the second
- declares it. Notice that since this is an inline function, its definition
- must be found in the header file rather than in an implementation file.
- Notice also that definition and declaration can be merged.
- 
- These macros translate according to the following tables:
-
-  <table style="font-size:70%;">
-  <caption>Macros for exporting library symbols</caption>
-  <tr>
-  <td>Platform</td>
-  <td>Macro name</td>
-  <td>Value when building the library</td>
-  <td>Value when importing the library</td>
-  </tr>
-  <tr>
-  <td>Unix/GCC</td>
-  <td>::VL_EXPORT</td>
-  <td>empty (assumes <c>-visibility=hidden</c> GCC option)</td>
-  <td><c>__attribute__((visibility ("default")))</c></td>
-  </tr>
-  <tr>
-  <td>Win/Visual C++</td>
-  <td>::VL_EXPORT</td>
-  <td>@c __declspec(dllexport)</td>
-  <td>@c __declspec(dllimport)</td>
-  </tr>
-  </table>
-
-  <table style="font-size:70%;">
-  <caption>Macros for declaring inline functions</caption>
-  <tr>
-  <td>Platform</td>
-  <td>Macro name</td>
-  <td>Value</td>
-  </tr>
-  <tr>
-  <td>Unix/GCC</td>
-  <td>::VL_INLINE</td>
-  <td>static inline</td>
-  </tr>
-  <tr>
-  <td>Win/Visual C++</td>
-  <td>::VL_INLINE</td>
-  <td>static __inline</td>
-  </tr>
-  </table>
-
+ 
   @section generic-error Error handling
 
   Error handling uses the same style of the standard C library. Most
